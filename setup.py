--- conflicted
+++ resolved
@@ -85,22 +85,13 @@
     cmdclass={"test": Tox},
     entry_points={"console_scripts": ["ddtrace-run = ddtrace.commands.ddtrace_run:main"]},
     classifiers=[
-<<<<<<< HEAD
-        'Programming Language :: Python',
-        'Programming Language :: Python :: 2.7',
-        'Programming Language :: Python :: 3.4',
-        'Programming Language :: Python :: 3.5',
-        'Programming Language :: Python :: 3.6',
-        'Programming Language :: Python :: 3.7',
-        'Programming Language :: Python :: 3.8',
-=======
         "Programming Language :: Python",
         "Programming Language :: Python :: 2.7",
         "Programming Language :: Python :: 3.4",
         "Programming Language :: Python :: 3.5",
         "Programming Language :: Python :: 3.6",
         "Programming Language :: Python :: 3.7",
->>>>>>> cee5629e
+        "Programming Language :: Python :: 3.8",
     ],
     use_scm_version=True,
     setup_requires=["setuptools_scm"],
