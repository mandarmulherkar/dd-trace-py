import copy
import os
import sys

from distutils.command.build_ext import build_ext
from distutils.errors import CCompilerError, DistutilsExecError, DistutilsPlatformError
from setuptools import setup, find_packages
from setuptools.command.test import test as TestCommand


HERE = os.path.dirname(os.path.abspath(__file__))


def load_module_from_project_file(mod_name, fname):
    """
    Helper used to load a module from a file in this project

    DEV: Loading this way will by-pass loading all parent modules
         e.g. importing `ddtrace.vendor.psutil.setup` will load `ddtrace/__init__.py`
         which has side effects like loading the tracer
    """
    fpath = os.path.join(HERE, fname)

    if sys.version_info >= (3, 5):
        import importlib.util

        spec = importlib.util.spec_from_file_location(mod_name, fpath)
        mod = importlib.util.module_from_spec(spec)
        spec.loader.exec_module(mod)
        return mod
    elif sys.version_info >= (3, 3):
        from importlib.machinery import SourceFileLoader

        return SourceFileLoader(mod_name, fpath).load_module()
    else:
        import imp

        return imp.load_source(mod_name, fpath)


class Tox(TestCommand):

    user_options = [("tox-args=", "a", "Arguments to pass to tox")]

    def initialize_options(self):
        TestCommand.initialize_options(self)
        self.tox_args = None

    def finalize_options(self):
        TestCommand.finalize_options(self)
        self.test_args = []
        self.test_suite = True

    def run_tests(self):
        # import here, cause outside the eggs aren't loaded
        import tox
        import shlex

        args = self.tox_args
        if args:
            args = shlex.split(self.tox_args)
        errno = tox.cmdline(args=args)
        sys.exit(errno)


long_description = """
# dd-trace-py

`ddtrace` is Datadog's tracing library for Python.  It is used to trace requests
as they flow across web servers, databases and microservices so that developers
have great visiblity into bottlenecks and troublesome requests.

## Getting Started

For a basic product overview, installation and quick start, check out our
[setup documentation][setup docs].

For more advanced usage and configuration, check out our [API
documentation][pypi docs].

For descriptions of terminology used in APM, take a look at the [official
documentation][visualization docs].

[setup docs]: https://docs.datadoghq.com/tracing/setup/python/
[pypi docs]: http://pypi.datadoghq.com/trace/docs/
[visualization docs]: https://docs.datadoghq.com/tracing/visualization/
"""

<<<<<<< HEAD
install_requires = []
if sys.version_info < (3, 4):
    install_requires.append("enum34")
=======
# psutil used to generate runtime metrics for tracer
# enum34 is an enum backport for earlier versions of python
# funcsigs backport required for vendored debtcollector
install_requires = ["psutil>=5.0.0", "enum34; python_version<'3.4'", "funcsigs>=1.0.0;python_version=='2.7'"]
>>>>>>> 2f9c8277

# Base `setup()` kwargs without any C-extension registering
setup_kwargs = dict(
    name="ddtrace",
    description="Datadog tracing code",
    url="https://github.com/DataDog/dd-trace-py",
    author="Datadog, Inc.",
    author_email="dev@datadoghq.com",
    long_description=long_description,
    long_description_content_type="text/markdown",
    license="BSD",
    packages=find_packages(exclude=["tests*"]),
    install_requires=install_requires,
    extras_require={
        # users can include opentracing by having:
        # install_requires=['ddtrace[opentracing]', ...]
        "opentracing": ["opentracing>=2.0.0"],
    },
    # plugin tox
    tests_require=["tox", "flake8"],
    cmdclass={"test": Tox},
    entry_points={"console_scripts": ["ddtrace-run = ddtrace.commands.ddtrace_run:main"]},
    classifiers=[
        "Programming Language :: Python",
        "Programming Language :: Python :: 2.7",
        "Programming Language :: Python :: 3.4",
        "Programming Language :: Python :: 3.5",
        "Programming Language :: Python :: 3.6",
        "Programming Language :: Python :: 3.7",
    ],
    use_scm_version=True,
    setup_requires=["setuptools_scm"],
)


if sys.platform == "win32":
    build_ext_errors = (CCompilerError, DistutilsExecError, DistutilsPlatformError, IOError, OSError)
else:
    build_ext_errors = (CCompilerError, DistutilsExecError, DistutilsPlatformError)


class BuildExtFailed(Exception):
    pass


# Attempt to build a C-extension, catch exceptions so failed building skips the extension
# DEV: This is basically what `distutils`'s' `Extension(optional=True)` does
class optional_build_ext(build_ext):
    def run(self):
        try:
            build_ext.run(self)
        except DistutilsPlatformError as e:
            extensions = [ext.name for ext in self.extensions]
            print("WARNING: Failed to build extensions %r, skipping: %s" % (extensions, e))

    def build_extension(self, ext):
        try:
            build_ext.build_extension(self, ext)
        except build_ext_errors as e:
            print("WARNING: Failed to build extension %s, skipping: %s" % (ext.name, e))


def get_msgpack_extensions():
    try:
        msgpack_setup = load_module_from_project_file("ddtrace.vendor.msgpack.setup", "ddtrace/vendor/msgpack/setup.py")
        return msgpack_setup.get_extensions()
    except Exception as e:
        print("WARNING: Failed to load msgpack extensions, skipping: %s" % e)
        return []


def get_wrapt_extensions():
    try:
        wrapt_setup = load_module_from_project_file("ddtrace.vendor.wrapt.setup", "ddtrace/vendor/wrapt/setup.py")
        return wrapt_setup.get_extensions()
    except Exception as e:
        print("WARNING: Failed to load wrapt extensions, skipping: %s" % e)
        return []


def get_psutil_extensions():
    try:
        psutil_setup = load_module_from_project_file("ddtrace.vendor.psutil.setup", "ddtrace/vendor/psutil/setup.py")
        return psutil_setup.get_extensions()
    except Exception as e:
        print("WARNING: Failed to load psutil extensions, skipping: %s" % e)
        return []


# Try to build with C extensions first, fallback to only pure-Python if building fails
try:
    exts = []
    msgpack_extensions = get_msgpack_extensions()
    if msgpack_extensions:
        exts.extend(msgpack_extensions)

    wrapt_extensions = get_wrapt_extensions()
    if wrapt_extensions:
        exts.extend(wrapt_extensions)

    psutil_extensions = get_psutil_extensions()
    if psutil_extensions:
        exts.extend(psutil_extensions)

    kwargs = copy.deepcopy(setup_kwargs)
    kwargs["ext_modules"] = exts
    # DEV: Make sure `cmdclass` exists
    kwargs.setdefault("cmdclass", dict())
    kwargs["cmdclass"]["build_ext"] = optional_build_ext
    setup(**kwargs)
except Exception as e:
    # Set `DDTRACE_BUILD_TRACE=TRUE` in CI to raise any build errors
    if os.environ.get("DDTRACE_BUILD_RAISE") == "TRUE":
        raise

    print("WARNING: Failed to install with ddtrace C-extensions, falling back to pure-Python only extensions: %s" % e)
    setup(**setup_kwargs)<|MERGE_RESOLUTION|>--- conflicted
+++ resolved
@@ -86,16 +86,9 @@
 [visualization docs]: https://docs.datadoghq.com/tracing/visualization/
 """
 
-<<<<<<< HEAD
-install_requires = []
-if sys.version_info < (3, 4):
-    install_requires.append("enum34")
-=======
-# psutil used to generate runtime metrics for tracer
 # enum34 is an enum backport for earlier versions of python
 # funcsigs backport required for vendored debtcollector
-install_requires = ["psutil>=5.0.0", "enum34; python_version<'3.4'", "funcsigs>=1.0.0;python_version=='2.7'"]
->>>>>>> 2f9c8277
+install_requires = ["enum34; python_version<'3.4'", "funcsigs>=1.0.0;python_version=='2.7'"]
 
 # Base `setup()` kwargs without any C-extension registering
 setup_kwargs = dict(
