--- conflicted
+++ resolved
@@ -30,18 +30,10 @@
     {py34,py35,py36}-asyncio
     {py27}-pylons{096,097,010,10}
     {py34,py35,py36}-aiohttp{12,13,20,21,22}-aiohttp_jinja{012,013}-yarl
-<<<<<<< HEAD
     {py27,py34,py35,py36}-tornado{40,41,42,43,44}
     {py27}-tornado{40,41,42,43,44}-futures{30,31,32}
-    {py27,py34,py35,py36}-bottle{12}-webtest
-    {py27,py34,py35,py36}-bottle-autopatch{12}-webtest
-=======
-    {py27}-tornado{40,41,42,43,44}
-    {py27}-tornado{40,41,42,43,44}-futures
-    {py34,py35,py36}-tornado{40,41,42,43,44}
     {py27,py34,py35,py36}-bottle{11,12}-webtest
     {py27,py34,py35,py36}-bottle-autopatch{11,12}-webtest
->>>>>>> 2d8331ea
     {py27,py34,py35,py36}-cassandra{35,36,37,38}
     {py27,py34,py35,py36}-celery{31,40}-redis{210}
     {py27,py34,py35,py36}-elasticsearch{16,17,18,23,24,51,52,53,54}
