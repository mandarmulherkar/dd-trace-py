--- conflicted
+++ resolved
@@ -383,14 +383,8 @@
     cassandra_contrib: pytest {posargs} tests/contrib/cassandra
     celery_contrib: pytest {posargs} tests/contrib/celery
     dbapi_contrib: pytest {posargs} tests/contrib/dbapi
-<<<<<<< HEAD
     django_contrib_old: pytest {posargs} tests/contrib/django_old
     django_drf_contrib_old: pytest {posargs} tests/contrib/djangorestframework_old
-=======
-    django_contrib: pytest {posargs} tests/contrib/django
-    django_contrib_autopatch: python tests/ddtrace_run.py pytest {posargs} tests/contrib/django
-    django_drf_contrib: pytest {posargs} tests/contrib/djangorestframework
->>>>>>> 1f04d0fc
     elasticsearch_contrib: pytest {posargs} tests/contrib/elasticsearch
     falcon_contrib: pytest {posargs} tests/contrib/falcon/test_middleware.py tests/contrib/falcon/test_distributed_tracing.py
     falcon_contrib_autopatch: python tests/ddtrace_run.py pytest {posargs} tests/contrib/falcon/test_autopatch.py
