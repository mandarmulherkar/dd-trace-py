"""Patch librairies to be automatically instrumented.

It can monkey patch supported standard libraries and third party modules.
A patched module will automatically report spans with its default configuration.

A library instrumentation can be configured (for instance, to report as another service)
using Pin. For that, check its documentation.
"""
import logging
import importlib
import threading


# Default set of modules to automatically patch or not
PATCH_MODULES = {
    'cassandra': True,
    'celery': True,
    'elasticsearch': True,
    'mongoengine': True,
    'mysql': True,
    'psycopg': True,
    'pylibmc': True,
    'pymongo': True,
    'redis': True,
    'requests': False,  # Not ready yet
    'sqlalchemy': False,  # Prefer DB client instrumentation
    'sqlite3': True,
    'aiohttp': True,  # requires asyncio (Python 3.4+)

    # Ignore some web framework integrations that might be configured explicitly in code
    'django': False,
    'flask': False,
    'pylons': False,
    'falcon': False,
<<<<<<< HEAD
=======
    'pyramid': False,
>>>>>>> 955d62ea
}

_LOCK = threading.Lock()
_PATCHED_MODULES = set()


def patch_all(**patch_modules):
    """ Automatically patches all available modules.

    :param dict **patch_modules: Override whether particular modules
            are patched or not.

    >>> patch_all({'redis': False, 'cassandra': False})
    """
    modules = PATCH_MODULES.copy()
    modules.update(patch_modules)

    patch(raise_errors=False, **modules)

def patch(raise_errors=True, **patch_modules):
    """ Patch a set of given modules

    :param bool raise_errors: Raise error if one patch fail.
    :param dict **patch_modules: List of modules to patch.
        Example: {'psycopg': True, 'elasticsearch': True}
    """
    modules = [m for (m, should_patch) in patch_modules.items() if should_patch]
    count = 0
    for module in modules:
        patched = patch_module(module, raise_errors=raise_errors)
        if patched:
            count += 1

    logging.info("patched %s/%s modules (%s)",
        count,
        len(modules),
        ",".join(get_patched_modules()))


def patch_module(module, raise_errors=True):
    """Patch a single module

    Returns if the module got properly patched.
    """
    try:
        return _patch_module(module)
    except Exception as exc:
        if raise_errors:
            raise
        logging.debug("failed to patch %s: %s", module, exc)
        return False

def get_patched_modules():
    """Get the list of patched modules"""
    with _LOCK:
        return sorted(_PATCHED_MODULES)

def _patch_module(module):
    """_patch_module will attempt to monkey patch the module.

    Returns if the module got patched.
    Can also raise errors if it fails.
    """
    path = 'ddtrace.contrib.%s' % module
    with _LOCK:
        if module in _PATCHED_MODULES:
            logging.debug("already patched: %s", path)
            return False

        imported_module = importlib.import_module(path)
        imported_module.patch()

        _PATCHED_MODULES.add(module)
        return True<|MERGE_RESOLUTION|>--- conflicted
+++ resolved
@@ -32,10 +32,7 @@
     'flask': False,
     'pylons': False,
     'falcon': False,
-<<<<<<< HEAD
-=======
     'pyramid': False,
->>>>>>> 955d62ea
 }
 
 _LOCK = threading.Lock()
