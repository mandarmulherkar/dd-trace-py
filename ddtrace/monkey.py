"""Patch librairies to be automatically instrumented.

It can monkey patch supported standard libraries and third party modules.
A patched module will automatically report spans with its default configuration.

A library instrumentation can be configured (for instance, to report as another service)
using Pin. For that, check its documentation.
"""
import logging
import importlib
import threading


# Default set of modules to automatically patch or not
PATCH_MODULES = {
    'cassandra': True,
    'celery': True,
    'elasticsearch': True,
    'mongoengine': True,
    'mysql': True,
    'psycopg': True,
    'pylibmc': True,
    'pymongo': True,
    'redis': True,
    'requests': False,  # Not ready yet
    'sqlalchemy': False,  # Prefer DB client instrumentation
    'sqlite3': True,
<<<<<<< HEAD
    'aiohttp': True,  # requires asyncio (Python 3.4+)
=======
    'django': False,
    'flask': False,
    'pylons': False,
>>>>>>> 86107406
}

_LOCK = threading.Lock()
_PATCHED_MODULES = set()


def patch_all(**patch_modules):
    """ Automatically patches all available modules.

    :param dict **patch_modules: Override whether particular modules
            are patched or not.

    >>> patch_all({'redis': False, 'cassandra': False})
    """
    modules = PATCH_MODULES.copy()
    modules.update(patch_modules)

    patch(raise_errors=False, **modules)

def patch(raise_errors=True, **patch_modules):
    """ Patch a set of given modules

    :param bool raise_errors: Raise error if one patch fail.
    :param dict **patch_modules: List of modules to patch.
        Example: {'psycopg': True, 'elasticsearch': True}
    """
    modules = [m for (m, should_patch) in patch_modules.items() if should_patch]
    count = 0
    for module in modules:
        patched = patch_module(module, raise_errors=raise_errors)
        if patched:
            count += 1

    logging.info("patched %s/%s modules (%s)",
        count,
        len(modules),
        ",".join(get_patched_modules()))


def patch_module(module, raise_errors=True):
    """Patch a single module

    Returns if the module got properly patched.
    """
    try:
        return _patch_module(module)
    except Exception as exc:
        if raise_errors:
            raise
        logging.debug("failed to patch %s: %s", module, exc)
        return False

def get_patched_modules():
    """Get the list of patched modules"""
    with _LOCK:
        return sorted(_PATCHED_MODULES)

def _patch_module(module):
    """_patch_module will attempt to monkey patch the module.

    Returns if the module got patched.
    Can also raise errors if it fails.
    """
    path = 'ddtrace.contrib.%s' % module
    with _LOCK:
        if module in _PATCHED_MODULES:
            logging.debug("already patched: %s", path)
            return False

        imported_module = importlib.import_module(path)
        imported_module.patch()

        _PATCHED_MODULES.add(module)
        return True<|MERGE_RESOLUTION|>--- conflicted
+++ resolved
@@ -25,13 +25,10 @@
     'requests': False,  # Not ready yet
     'sqlalchemy': False,  # Prefer DB client instrumentation
     'sqlite3': True,
-<<<<<<< HEAD
     'aiohttp': True,  # requires asyncio (Python 3.4+)
-=======
     'django': False,
     'flask': False,
     'pylons': False,
->>>>>>> 86107406
 }
 
 _LOCK = threading.Lock()
