--- conflicted
+++ resolved
@@ -28,35 +28,6 @@
                       'fallback': None}}
 
 
-<<<<<<< HEAD
-def _parse_response_json(response):
-    """
-    Parse the content of a response object, and return the right type,
-    can be a string if the output was plain text, or a dictionnary if
-    the output was a JSON.
-    """
-    if hasattr(response, 'read'):
-        body = response.read()
-        try:
-            if not isinstance(body, str) and hasattr(body, 'decode'):
-                body = body.decode('utf-8')
-
-            if not body:
-                log.debug('Empty reply from trace-agent status:%d', getattr(response, 'status', None))
-                return
-            elif hasattr(body, 'startswith') and body.startswith('OK'):
-                # This typically happens when using a priority-sampling enabled
-                # library with an outdated agent. It still works, but priority sampling
-                # will probably send too many traces, so the next step is to upgrade agent.
-                log.debug('"OK" is not a valid JSON, please make sure trace-agent is up to date')
-                return
-            return json.loads(body)
-        except (ValueError, TypeError) as err:
-            log.debug('Unable to load JSON %r: %s', body, err)
-
-
-=======
->>>>>>> 32e7c32f
 class API(object):
     """
     Send data to the trace agent using the HTTP protocol and JSON format
@@ -88,6 +59,10 @@
                 reason=getattr(resp, 'reason', None),
                 msg=getattr(resp, 'msg', None),
             )
+
+        @property
+        def length(self):
+            return len(self.body)
 
         def get_json(self):
             """Helper to parse the body of this request as JSON"""
@@ -190,25 +165,16 @@
                 headers = dict(self._headers)
                 headers[TRACE_COUNT_HEADER] = str(count)
 
-<<<<<<< HEAD
             log.debug('PUT %s:%s%s with payload %sb', self.hostname, self.port, endpoint, len(data))
             conn.request('PUT', endpoint, data, headers)
-            resp = get_connection_response(conn)
-            log.debug(
-                'Response %d %s length:%d',
-                getattr(resp, 'status', None),
-                getattr(resp, 'reason', None),
-                getattr(resp, 'length', None),
-            )
-            return resp
-=======
-            conn.request("PUT", endpoint, data, headers)
-
             # Parse the HTTPResponse into an API.Response
             # DEV: This will call `resp.read()` which must happen before the `conn.close()` below,
             #      if we call `.close()` then all future `.read()` calls will return `b''`
             resp = get_connection_response(conn)
+            log.debug(
+                'Response %d %s length:%d',
+                resp.status, resp.reason, resp.length,
+            )
             return API.Response.from_http_response(resp)
->>>>>>> 32e7c32f
         finally:
             conn.close()