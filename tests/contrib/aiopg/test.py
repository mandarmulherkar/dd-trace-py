# flake8: noqa
# DEV: Skip linting, we lint with Python 2, we'll get SyntaxErrors from `yield from`
# stdlib
import time
import asyncio

# 3p
import aiopg
from psycopg2 import extras
from nose.tools import eq_

# project
from ddtrace.contrib.aiopg.patch import patch, unpatch
from ddtrace import Pin

# testing
from tests.opentracer.utils import init_tracer
from tests.contrib.config import POSTGRES_CONFIG
from tests.test_tracer import get_dummy_tracer
from tests.contrib.asyncio.utils import AsyncioTestCase, mark_asyncio


TEST_PORT = str(POSTGRES_CONFIG['port'])


class TestPsycopgPatch(AsyncioTestCase):
    # default service
    TEST_SERVICE = 'postgres'

    def setUp(self):
        super().setUp()
        self._conn = None
        patch()

    def tearDown(self):
        super().tearDown()
        if self._conn and not self._conn.closed:
            self._conn.close()

        unpatch()

    @asyncio.coroutine
    def _get_conn_and_tracer(self):
        conn = self._conn = yield from aiopg.connect(**POSTGRES_CONFIG)
        Pin.get_from(conn).clone(tracer=self.tracer).onto(conn)

        return conn, self.tracer

    @asyncio.coroutine
    def assert_conn_is_traced(self, tracer, db, service):

        # ensure the trace aiopg client doesn't add non-standard
        # methods
        try:
            yield from db.execute('select \'foobar\'')
        except AttributeError:
            pass

        writer = tracer.writer
        # Ensure we can run a query and it's correctly traced
        q = 'select \'foobarblah\''
        start = time.time()
        cursor = yield from db.cursor()
        yield from cursor.execute(q)
        rows = yield from cursor.fetchall()
        end = time.time()
        eq_(rows, [('foobarblah',)])
        assert rows
        spans = writer.pop()
        assert spans
        eq_(len(spans), 1)
        span = spans[0]
        eq_(span.name, 'postgres.query')
        eq_(span.resource, q)
        eq_(span.service, service)
        eq_(span.meta['sql.query'], q)
        eq_(span.error, 0)
        eq_(span.span_type, 'sql')
        assert start <= span.start <= end
        assert span.duration <= end - start

        # Ensure OpenTracing compatibility
        ot_tracer = init_tracer('aiopg_svc', tracer)
        with ot_tracer.start_active_span('aiopg_op'):
            cursor = yield from db.cursor()
            yield from cursor.execute(q)
            rows = yield from cursor.fetchall()
            eq_(rows, [('foobarblah',)])
        spans = writer.pop()
        eq_(len(spans), 2)
        ot_span, dd_span = spans
        # confirm the parenting
        eq_(ot_span.parent_id, None)
        eq_(dd_span.parent_id, ot_span.span_id)
        eq_(ot_span.name, 'aiopg_op')
        eq_(ot_span.service, 'aiopg_svc')
        eq_(dd_span.name, 'postgres.query')
        eq_(dd_span.resource, q)
        eq_(dd_span.service, service)
        eq_(dd_span.meta['sql.query'], q)
        eq_(dd_span.error, 0)
        eq_(dd_span.span_type, 'sql')

        # run a query with an error and ensure all is well
        q = 'select * from some_non_existant_table'
        cur = yield from db.cursor()
        try:
            yield from cur.execute(q)
        except Exception:
            pass
        else:
            assert 0, 'should have an error'
        spans = writer.pop()
        assert spans, spans
        eq_(len(spans), 1)
        span = spans[0]
        eq_(span.name, 'postgres.query')
        eq_(span.resource, q)
        eq_(span.service, service)
        eq_(span.meta['sql.query'], q)
        eq_(span.error, 1)
        eq_(span.meta['out.host'], 'localhost')
        eq_(span.meta['out.port'], TEST_PORT)
        eq_(span.span_type, 'sql')

    @mark_asyncio
    def test_disabled_execute(self):
        conn, tracer = yield from self._get_conn_and_tracer()
        tracer.enabled = False
        # these calls were crashing with a previous version of the code.
        yield from (yield from conn.cursor()).execute(query='select \'blah\'')
        yield from (yield from conn.cursor()).execute('select \'blah\'')
        assert not tracer.writer.pop()

    @mark_asyncio
    def test_manual_wrap_extension_types(self):
        conn, _ = yield from self._get_conn_and_tracer()
        # NOTE: this will crash if it doesn't work.
        #   _ext.register_type(_ext.UUID, conn_or_curs)
        #   TypeError: argument 2 must be a connection, cursor or None
        extras.register_uuid(conn_or_curs=conn)

    @mark_asyncio
    def test_connect_factory(self):
        tracer = get_dummy_tracer()

        services = ['db', 'another']
        for service in services:
            conn, _ = yield from self._get_conn_and_tracer()
            Pin.get_from(conn).clone(service=service, tracer=tracer).onto(conn)
            yield from self.assert_conn_is_traced(tracer, conn, service)
            conn.close()

        # ensure we have the service types
<<<<<<< HEAD
        services = tracer.writer.pop_services()
        # DEV: Sending of services is a noop while we remove the API
        eq_(len(services), 0)
=======
        service_meta = tracer.writer.pop_services()
        expected = {}
        eq_(service_meta, expected)
>>>>>>> 06de8485

    @mark_asyncio
    def test_patch_unpatch(self):
        tracer = get_dummy_tracer()
        writer = tracer.writer

        # Test patch idempotence
        patch()
        patch()

        service = 'fo'

        conn = yield from aiopg.connect(**POSTGRES_CONFIG)
        Pin.get_from(conn).clone(service=service, tracer=tracer).onto(conn)
        yield from (yield from conn.cursor()).execute('select \'blah\'')
        conn.close()

        spans = writer.pop()
        assert spans, spans
        eq_(len(spans), 1)

        # Test unpatch
        unpatch()

        conn = yield from aiopg.connect(**POSTGRES_CONFIG)
        yield from (yield from conn.cursor()).execute('select \'blah\'')
        conn.close()

        spans = writer.pop()
        assert not spans, spans

        # Test patch again
        patch()

        conn = yield from aiopg.connect(**POSTGRES_CONFIG)
        Pin.get_from(conn).clone(service=service, tracer=tracer).onto(conn)
        yield from (yield from conn.cursor()).execute('select \'blah\'')
        conn.close()

        spans = writer.pop()
        assert spans, spans
        eq_(len(spans), 1)<|MERGE_RESOLUTION|>--- conflicted
+++ resolved
@@ -152,15 +152,9 @@
             conn.close()
 
         # ensure we have the service types
-<<<<<<< HEAD
-        services = tracer.writer.pop_services()
-        # DEV: Sending of services is a noop while we remove the API
-        eq_(len(services), 0)
-=======
         service_meta = tracer.writer.pop_services()
         expected = {}
         eq_(service_meta, expected)
->>>>>>> 06de8485
 
     @mark_asyncio
     def test_patch_unpatch(self):
